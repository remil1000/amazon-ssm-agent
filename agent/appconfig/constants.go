// Copyright 2016 Amazon.com, Inc. or its affiliates. All Rights Reserved.
//
// Licensed under the Apache License, Version 2.0 (the "License"). You may not
// use this file except in compliance with the License. A copy of the
// License is located at
//
// http://aws.amazon.com/apache2.0/
//
// or in the "license" file accompanying this file. This file is distributed
// on an "AS IS" BASIS, WITHOUT WARRANTIES OR CONDITIONS OF ANY KIND,
// either express or implied. See the License for the specific language governing
// permissions and limitations under the License.

// Package appconfig manages the configuration of the agent.
package appconfig

const (
	// Agent defaults
	DefaultAgentName = "amazon-ssm-agent"

	DefaultCommandWorkersLimit    = 1
	DefaultCommandWorkersLimitMin = 1
	DefaultCommandWorkersLimitMax = 10

	DefaultCommandRetryLimit    = 15
	DefaultCommandRetryLimitMin = 1
	DefaultCommandRetryLimitMax = 100

	DefaultStopTimeoutMillis    = 20000
	DefaultStopTimeoutMillisMin = 10000
	DefaultStopTimeoutMillisMax = 1000000

	// SSM defaults
	DefaultSsmHealthFrequencyMinutes    = 5
	DefaultSsmHealthFrequencyMinutesMin = 5
	DefaultSsmHealthFrequencyMinutesMax = 60

	//aws-ssm-agent bookkeeping constants
	DefaultLocationOfPending     = "pending"
	DefaultLocationOfCurrent     = "current"
	DefaultLocationOfCompleted   = "completed"
	DefaultLocationOfCorrupt     = "corrupt"
	DefaultLocationOfState       = "state"
	DefaultLocationOfAssociation = "association"

	//aws-ssm-agent bookkeeping constants for long running plugins
	LongRunningPluginsLocation         = "longrunningplugins"
	LongRunningPluginsHealthCheck      = "healthcheck"
	LongRunningPluginDataStoreLocation = "datastore"
	LongRunningPluginDataStoreFileName = "store"
	PluginNameLongRunningPluginInvoker = "lrpminvoker"

	// DefaultDocumentRootDirName is the root directory for storing command states
	DefaultDocumentRootDirName = "document"

	// Orchestration Root Dir
	defaultOrchestrationRootDirName = "orchestration"

	// Permissions defaults
	//NOTE: Limit READ, WRITE and EXECUTE access to administrators/root.
	ReadWriteAccess        = 0600
	ReadWriteExecuteAccess = 0700

	// ExitCodes
	SuccessExitCode = 0
	ErrorExitCode   = 1

	// DefaultPluginConfig is a default config with which the plugins are initialized
	DefaultPluginConfig = "aws:defaultPluginConfig"

	// PluginNameAwsAgentUpdate is the name for agent update plugin
	PluginNameAwsAgentUpdate = "aws:updateSsmAgent"

	// PluginEC2ConfigUpdate is the name for ec2 config update plugin
	PluginEC2ConfigUpdate = "aws:updateAgent"

	AppConfigFileName    = "amazon-ssm-agent.json"
	SeelogConfigFileName = "seelog.xml"

	// PluginNameDomainJoin is the name of domain join plugin
	PluginNameDomainJoin = "aws:domainJoin"

	// PluginNameCloudWatch is the name of cloud watch plugin
	PluginNameCloudWatch = "aws:cloudWatch"

	// PluginNameRunDockerAction is the name of the docker container plugin
	PluginNameDockerContainer = "aws:runDockerAction"

	// PluginNameConfigureContainers is the name of the configure containers plugin
<<<<<<< HEAD
	PluginNameConfigureContainers = "aws:ConfigureContainers"
=======
	PluginNameConfigureContainers = "aws:configureContainers"
>>>>>>> ee1f3b54

	// PluginNameRefreshAssociation is the name of refresh association plugin
	PluginNameRefreshAssociation = "aws:refreshAssociation"

<<<<<<< HEAD
=======

>>>>>>> ee1f3b54
)<|MERGE_RESOLUTION|>--- conflicted
+++ resolved
@@ -87,17 +87,9 @@
 	PluginNameDockerContainer = "aws:runDockerAction"
 
 	// PluginNameConfigureContainers is the name of the configure containers plugin
-<<<<<<< HEAD
-	PluginNameConfigureContainers = "aws:ConfigureContainers"
-=======
+
 	PluginNameConfigureContainers = "aws:configureContainers"
->>>>>>> ee1f3b54
 
 	// PluginNameRefreshAssociation is the name of refresh association plugin
 	PluginNameRefreshAssociation = "aws:refreshAssociation"
-
-<<<<<<< HEAD
-=======
-
->>>>>>> ee1f3b54
 )