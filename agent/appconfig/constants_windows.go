// Copyright 2016 Amazon.com, Inc. or its affiliates. All Rights Reserved.
//
// Licensed under the Apache License, Version 2.0 (the "License"). You may not
// use this file except in compliance with the License. A copy of the
// License is located at
//
// http://aws.amazon.com/apache2.0/
//
// or in the "license" file accompanying this file. This file is distributed
// on an "AS IS" BASIS, WITHOUT WARRANTIES OR CONDITIONS OF ANY KIND,
// either express or implied. See the License for the specific language governing
// permissions and limitations under the License.

// +build windows

// Package appconfig manages the configuration of the agent.

package appconfig

import (
	"os"
	"path/filepath"
)

const (
	// SSM folder path under local app data.
	SSMFolder = "Amazon\\SSM"

	// SSM plugins folder path under local app data.
	SSMPluginFolder = "Amazon\\SSM\\Plugins\\"

	// Exit Code that would trigger a Soft Reboot
	RebootExitCode = 3010

	// List all plugin names, unfortunately golang doesn't support const arrays of strings

	// PluginNameAwsRunScript is the name of the run script plugin
	PluginNameAwsRunScript = "aws:runPowerShellScript"

	// PluginNameAwsPowerShellModule is the name of the PowerShell Module
	PluginNameAwsPowerShellModule = "aws:psModule"

	// PluginNameAwsApplications is the name of the Applications plugin
	PluginNameAwsApplications = "aws:applications"
)

// Program Folder
var DefaultProgramFolder string

// AppConfig Path
var AppConfigPath string

// DefaultDataStorePath represents the directory for storing system data
var DefaultDataStorePath string

<<<<<<< HEAD
// ComponentRoot specifies the directory under which components will be downloaded and installed
var ComponentRoot string
=======
// DefaultPluginPath represents the directory for storing plugins in SSM
var DefaultPluginPath string
>>>>>>> 68f33c4e

// DownloadRoot specifies the directory under which files will be downloaded
var DownloadRoot string

// UpdaterArtifactsRoot represents the directory for storing update related information
var UpdaterArtifactsRoot string

// SSMData specifies the directory we used to store SSM data.
var SSMDataPath string

// Windows environment variable %ProgramFiles%
var EnvProgramFiles string

// Windows environment variable %WINDIR%
var EnvWinDir string

// Plugin folder path
var PluginFolder string

func init() {
	/*
		System environment variable "AllUsersProfile" maps to following locations in different locations:

		WindowsServer 2003  -> C:\Documents and Settings\All Users\Application Data
		WindowsServer 2008+ -> C:\ProgramData
	*/

	SSMDataPath = os.Getenv("ProgramData")
	if SSMDataPath == "" {
		SSMDataPath = filepath.Join(os.Getenv("AllUsersProfile"), "Application Data")
	}
	SSMDataPath = filepath.Join(SSMDataPath, SSMFolder)

	EnvProgramFiles = os.Getenv("ProgramFiles")
	EnvWinDir = os.Getenv("WINDIR")
	temp := os.Getenv("TEMP")

	DefaultProgramFolder = filepath.Join(EnvProgramFiles, SSMFolder)
	DefaultPluginPath = filepath.Join(EnvProgramFiles, SSMPluginFolder)
	AppConfigPath = filepath.Join(DefaultProgramFolder, AppConfigFileName)
	DefaultDataStorePath = filepath.Join(SSMDataPath, "InstanceData")
	ComponentRoot = filepath.Join(SSMDataPath, "Components")
	DownloadRoot = filepath.Join(temp, SSMFolder, "Download")
	UpdaterArtifactsRoot = filepath.Join(temp, SSMFolder, "Update")
}<|MERGE_RESOLUTION|>--- conflicted
+++ resolved
@@ -53,13 +53,11 @@
 // DefaultDataStorePath represents the directory for storing system data
 var DefaultDataStorePath string
 
-<<<<<<< HEAD
 // ComponentRoot specifies the directory under which components will be downloaded and installed
 var ComponentRoot string
-=======
+
 // DefaultPluginPath represents the directory for storing plugins in SSM
 var DefaultPluginPath string
->>>>>>> 68f33c4e
 
 // DownloadRoot specifies the directory under which files will be downloaded
 var DownloadRoot string
